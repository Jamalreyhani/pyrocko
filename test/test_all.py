import matplotlib
matplotlib.use('Agg')  # noqa

import pyrocko.util

from test_orthodrome import OrthodromeTestCase  # noqa
from test_io import IOTestCase  # noqa
from test_pile import PileTestCase  # noqa
from test_moment_tensor import MomentTensorTestCase  # noqa
from test_trace import TraceTestCase  # noqa
from test_model import ModelTestCase  # noqa
from test_util import UtilTestCase  # noqa
from test_util import UtilTestCase  # noqa
from test_crust2x2 import Crust2x2TestCase  # noqa
from test_crustdb import CrustDBTestCase  # noqa
from test_gf import GFTestCase  # noqa
from test_gf_sources import GFSourcesTestCase  # noqa
from test_gf_qseis import GFQSeisTestCase  # noqa
from test_gf_stf import GFSTFTestCase  # noqa
from test_ahfull import AhfullTestCase  # noqa
from test_parimap import ParimapTestCase  # noqa
from test_response import ResponseTestCase  # noqa
from test_datacube import DataCubeTestCase  # noqa
from test_fdsn import FDSNStationTestCase  # noqa
from test_ims import IMSTestCase  # noqa
from test_guts import GutsTestCase  # noqa
from test_parstack import ParstackTestCase  # noqa
from test_geonames import GeonamesTestCase  # noqa
from test_cake import CakeTestCase  # noqa
from test_beachball import BeachballTestCase  # noqa
from test_gmtpy import GmtPyTestCase  # noqa
from test_automap import AutomapTestCase  # noqa
from test_tectonics import TectonicsTestCase  # noqa
from test_fomosto_report import ReportTestCase  # noqa
from test_gf_psgrn_pscmp import GFPsgrnPscmpTestCase  # noqa
from test_gf_static import GFStaticTest  # noqa
from test_response_plot import ResponsePlotTestCase  # noqa
<<<<<<< HEAD
from test_quakeml import QuakeMLTestCase  # noqa
=======
from test_gshhg import GSHHGTest  # noqa
>>>>>>> 4775ea16

import platform
import unittest
import optparse
import sys

if platform.mac_ver() == ('', ('', '', ''), ''):
    from test_gui import GUITest  # noqa


if __name__ == '__main__':
    pyrocko.util.setup_logging('test_all', 'warning')

    parser = optparse.OptionParser()
    parser.add_option('--filename', dest='filename')
    options, args = parser.parse_args()
    if options.filename:
        f = open(options.filename, 'w')
        runner = unittest.TextTestRunner(f)
        sys.argv[1:] = args
        unittest.main(testRunner=runner)
        f.close()
    else:
        unittest.main()<|MERGE_RESOLUTION|>--- conflicted
+++ resolved
@@ -35,11 +35,8 @@
 from test_gf_psgrn_pscmp import GFPsgrnPscmpTestCase  # noqa
 from test_gf_static import GFStaticTest  # noqa
 from test_response_plot import ResponsePlotTestCase  # noqa
-<<<<<<< HEAD
 from test_quakeml import QuakeMLTestCase  # noqa
-=======
 from test_gshhg import GSHHGTest  # noqa
->>>>>>> 4775ea16
 
 import platform
 import unittest
