'''Snuffling infrastructure

This module provides the base class :py:class:`Snuffling` for user-defined snufflings and 
some utilities for their handling.
'''


import os, sys, logging, traceback, tempfile

from PyQt4.QtCore import *
from PyQt4.QtGui import *

import pile

from gui_util import ValControl, LinValControl, PyLab

logger = logging.getLogger('pyrocko.snufflings')

def _str_traceback():
    return '%s' % (traceback.format_exc(sys.exc_info()[2]))

class Param:
    '''Definition of an adjustable parameter for the snuffling. The snuffling
    may display controls for user input for such parameters.'''
    
    def __init__(self, name, ident, default, minimum, maximum, low_is_none=None, high_is_none=None, low_is_zero=False):
        self.name = name
        self.ident = ident
        self.default = default
        self.minimum = minimum
        self.maximum = maximum
        self.low_is_none = low_is_none
        self.high_is_none = high_is_none
        self.low_is_zero = low_is_zero
        self._control = None

class Switch:
    '''Definition of a switch for the snuffling. The snuffling may display a
    checkbox for such a switch.'''

    def __init__(self, name, ident, default):
        self.name = name
        self.ident = ident
        self.default = default

class Choice:
    '''Definition of a choice for the snuffling. The snuffling may display a
    menu for such a choice.'''

    def __init__(self, name, ident, default, choices):
        self.name = name
        self.ident = ident
        self.default = default
        self.choices = choices

class Snuffling:
    '''Base class for user snufflings.
    
    Snufflings are plugins for snuffler (and other applications using the
    :py:class:`pyrocko.pile_viewer.PileOverview` class defined in
    ``pile_viewer.py``). They can be added, removed and reloaded at runtime and
    should provide a simple way of extending the functionality of snuffler.
    
    A snuffling has access to all data available in a pile viewer, can process 
    this data and can create and add new traces and markers to the viewer.
    '''

    def __init__(self):
        self._path = None

        self._name = 'Untitled Snuffling'
        self._viewer = None
        self._tickets = []
        self._markers = []
        
        self._delete_panel = None
        self._delete_menuitem = None
        
        self._panel_parent = None
        self._menu_parent = None
        
        self._panel = None
        self._menuitem = None
        self._parameters = []
        self._param_controls = {}
       
        self._triggers = []

        self._live_update = True
        self._previous_output_filename = None
        self._previous_input_filename = None

        self._tempdir = None
        self._iplot = 0

        self._have_pre_process_hook = False
        self._have_post_process_hook = False
        self._pre_process_hook_enabled = False
        self._post_process_hook_enabled = False

        self._no_viewer_pile = None 

    def setup(self):
        '''Setup the snuffling.
        
        This method should be implemented in subclass and contain e.g. calls to 
        :py:meth:`set_name` and :py:meth:`add_parameter`.
        '''
        
        pass
    
    def init_gui(self, viewer, panel_parent, menu_parent, reloaded=False):
        '''Set parent viewer and hooks to add panel and menu entry.
        
        This method is called from the
        :py:class:`pyrocko.pile_viewer.PileOverview` object. Calls
        :py:meth:`setup_gui`.  '''
        
        self._viewer = viewer
        self._panel_parent = panel_parent
        self._menu_parent = menu_parent
        
        self.setup_gui(reloaded=reloaded)
        
    def setup_gui(self, reloaded=False):
        '''Create and add gui elements to the viewer.
        
        This method is initially called from :py:meth:`init_gui`. It is also called,
        e.g. when new parameters have been added or if the name of the snuffling 
        has been changed.
        '''
        
        if self._panel_parent is not None:
            self._panel = self.make_panel(self._panel_parent)
            if self._panel:
                self._panel_parent.add_panel(self.get_name(), self._panel, reloaded)
       
        if self._menu_parent is not None:
            self._menuitem = self.make_menuitem(self._menu_parent)
            if self._menuitem:
                self._menu_parent.add_snuffling_menuitem(self._menuitem)

    def make_cli_parser(self):
        import optparse
        parser = optparse.OptionParser()
        self.add_params_to_cli_parser(parser)
        return parser

    def add_params_to_cli_parser(self, parser):

        for param in self._parameters:
            if isinstance(param, Param):
                parser.add_option('--' + param.ident,
                        dest=param.ident,
                        default = param.default,
                        type = 'float',
                        help = param.name)
        
    def setup_cli(self):
        self.setup()
        
        parser = self.make_cli_parser()
        (options, args) = parser.parse_args()
        
        for param in self._parameters:
            if isinstance(param, Param):
                setattr(self, param.ident, getattr(options, param.ident))

        return options, args, parser

    def delete_gui(self):
        '''Remove the gui elements of the snuffling.
        
        This removes the panel and menu entry of the widget from the viewer and
        also removes all traces and markers added with the :py:meth:`add_traces` 
        and :py:meth:`add_markers` methods.
        '''
        
        self.cleanup()
        
        if self._panel is not None:
            self._panel_parent.remove_panel(self._panel)
            self._panel = None
            
        if self._menuitem is not None:
            self._menu_parent.remove_snuffling_menuitem(self._menuitem)
            self._menuitem = None
            
    def set_name(self, name):
        '''Set the snuffling's name.
        
        The snuffling's name is shown as a menu entry and in the panel header.
        '''
        
        self._name = name
        self.reset_gui()
    
    def get_name(self):
        '''Get the snuffling's name.'''
        
        return self._name
    
    def set_have_pre_process_hook(self, bool):
        self._have_pre_process_hook = bool
        self._live_update = False
        self._pre_process_hook_enabled = False
        self.reset_gui()

    def set_have_post_process_hook(self, bool):
        self._have_post_process_hook = bool
        self._live_update = False
        self._post_process_hook_enabled = False
        self.reset_gui()

    def reset_gui(self):
        if self._panel or self._menuitem:
            self.delete_gui()
            self.setup_gui()
    
    
    def error(self, reason):
        box = QMessageBox(self.get_viewer())
        box.setText(reason)
        box.exec_()
    
    def fail(self, reason):
        self.error(reason)
        raise SnufflingCallFailed(reason) 
  
    def pylab(self, name=None):
        if name is None:
            self._iplot += 1
            name = 'Plot %i (%s)' % (self._iplot, self.get_name())

        pylab = PyLab()
        self._panel_parent.add_tab(name, pylab)
        return pylab.gca()

    def tempdir(self):
        if self._tempdir is None:
            self._tempdir = tempfile.mkdtemp('', 'snuffling-tmp-')
        
        return self._tempdir

    def set_live_update(self, live_update):
        '''Enable/disable live updating.
        
        When live updates are enabled, the :py:meth:`call` method is called whenever
        the user changes a parameter. If it is disabled, the user has to 
        initiate such a call manually by triggering the snuffling's menu item
        or pressing the call button.
        '''
        self._live_update = live_update
        if self._have_pre_process_hook:
            self._pre_process_hook_enabled = live_update
        if self._have_post_process_hook:
            self._post_process_hook_enabled = live_update
    
    def add_parameter(self, param):
        '''Add an adjustable parameter to the snuffling.
        
        :param param: object of type :py:class:`Param`
        
        For each parameter added, controls are added to the snuffling's panel,
        so that the parameter can be adjusted from the gui.
        '''
        
        self._parameters.append(param)
        self._set_parameter_value(param.ident, param.default)
        
        if self._panel is not None:
            self.delete_gui()
            self.setup_gui()
   
    def add_trigger(self, name, method):
        self._triggers.append((name, method))
        
        if self._panel is not None:
            self.delete_gui()
            self.setup_gui()

    def get_parameters(self):
        '''Get the snufflings adjustable parameter definitions.
        
        
        Returns a list of objects of type Param.
        '''
        
        return self._parameters
   
    def get_parameter(self, ident):
        for param in self._parameters:
            if param.ident == ident:
                return param
        return None

    def set_parameter(self, ident, value):
        '''Set one of the snuffling's adjustable parameters.
        
        :param ident: identifier of the parameter
        :param value: new value of the parameter

        Adjusts the control of a parameter without calling :py:meth:`call`.
        '''
        
        self._set_parameter_value(ident, value)

        control = self._param_controls.get(ident, None)
        if control:
            control.set_value(value)

    def set_parameter_range(self, ident, vmin, vmax):
        '''Set the range of one of the snnuffling's adjustable parameters.

        :param ident: identifier of the parameter
        :param vmin,vmax: new minimum and maximum value for the parameter

        Adjusts the control of a parameter without calling :py:meth:`call`.
        '''

        control = self._param_controls.get(ident, None)
        if control:
            control.set_range(vmin, vmax)
    
    def _set_parameter_value(self, ident, value):
        setattr(self, ident, value)

    def get_parameter_value(self, ident):
        return getattr(self, ident)

    def get_settings(self):
        params = self.get_parameters()
        settings = {}
        for param in params:
            settings[param.ident] = self.get_parameter_value(param.ident)

        return settings

    def set_settings(self, settings):
        params = self.get_parameters()
        dparams = dict( [ (param.ident, param) for param in params ] )
        for k,v in settings.iteritems():
            if k in dparams:
                self._set_parameter_value(k,v)
                if k in self._param_controls:
                    control = self._param_controls[k]
                    control.set_value(v)

    def get_viewer(self):
        '''Get the parent viewer.
        
        Returns a reference to an object of type :py:class:`PileOverview`, which is the
        main viewer widget.
        
        If no gui has been initialized for the snuffling, a :py:exc:`NoViewerSet` 
        exception is raised.
        '''
        
        if self._viewer is None:
            raise NoViewerSet()
        return self._viewer
    
    def get_pile(self):
        '''Get the pile.
        
        If a gui has been initialized, a reference to the viewer's internal pile
        is returned. If not, the :py:meth:`make_pile` method (which may be overloaded in
        subclass) is called to create a pile. This can be utilized to make 
        hybrid snufflings, which may work also in a standalone mode.
        '''
        
        try:
            p =self.get_viewer().get_pile()
        except NoViewerSet:
            if self._no_viewer_pile is None:
                self._no_viewer_pile = self.make_pile()

            p = self._no_viewer_pile

            
        return p
        
    def chopper_selected_traces(self, fallback=False, marker_selector=None, *args, **kwargs ):
        '''Iterate over selected traces.
        
        This is a shortcut to get all trace data contained in the selected 
        markers in the running snuffler. For each selected marker, 
        :py:meth:`pyrocko.pile.Pile.chopper` is called with the arguments *tmin*, *tmax*, and 
        *trace_selector* set to values according to the marker. Additional
        arguments to the chopper are handed over from *\*args* and *\*\*kwargs*.
        
        :param fallback: if ``True``, if no selection has been marked, use the content
               currently visible in the viewer.
        :param marker_selector: if not ``None`` a callback to filter markers.
               
        '''
       
        try:
            viewer = self.get_viewer()
            markers = viewer.selected_markers()
            if marker_selector is not None:
                markers = [  marker for marker in markers if marker_selector(marker) ] 
            pile = self.get_pile()
            
            if markers:
                
                for marker in markers:
                    if not marker.nslc_ids:
                        trace_selector = None
                    else:
                        trace_selector = lambda tr: tr.nslc_id in marker.nslc_ids
                    
                    for traces in pile.chopper(
                            tmin = marker.tmin,
                            tmax = marker.tmax,
                            trace_selector = trace_selector,
                            *args,
                            **kwargs):
                        
                        yield traces
                        
            elif fallback:
                
                tmin, tmax = viewer.get_time_range()
                for traces in pile.chopper(
                        tmin = tmin,
                        tmax = tmax,
                        *args,
                        **kwargs):
                    
                    yield traces
            else:
                raise NoTracesSelected()
        
        except NoViewerSet:

            pile = self.get_pile()
            for traces in  pile.chopper(*args, **kwargs):
                yield traces
                    
    def get_selected_time_range(self, fallback=False):
        '''Get the time range spanning all selected markers.'''
        
        viewer = self.get_viewer()
        markers = viewer.selected_markers()
        mins = [ marker.tmin for marker in markers ]
        maxs = [ marker.tmax for marker in markers ]
        
        if mins and maxs:
            tmin = min(mins)
            tmax = max(maxs)
            
        elif fallback:
            tmin, tmax  = viewer.get_time_range()
            
        else:
            raise NoTracesSelected()
            
        return tmin, tmax

    def make_pile(self):
        '''Create a pile.
        
        To be overloaded in subclass. The default implementation just calls
        :py:func:`pyrocko.pile.make_pile` to create a pile from command line arguments.
        '''
        
        cachedirname = '/tmp/snuffle_cache_%s' % os.environ['USER']
        return pile.make_pile(cachedirname=cachedirname)
        
    def make_panel(self, parent):
        '''Create a widget for the snuffling's control panel.
        
        Normally called from the :py:meth:`setup_gui` method. Returns ``None`` if no panel
        is needed (e.g. if the snuffling has no adjustable parameters).'''
    
        params = self.get_parameters()
        self._param_controls = {}
        if params:
            sarea = MyScrollArea(parent.get_panel_parent_widget())
            sarea.setSizePolicy(QSizePolicy(QSizePolicy.Expanding, QSizePolicy.Expanding))
            frame = QFrame(sarea)
            frame.setSizePolicy(QSizePolicy(QSizePolicy.Expanding, QSizePolicy.Minimum))
            sarea.setWidget(frame)
            sarea.setWidgetResizable(True)
            layout = QGridLayout()
            layout.setContentsMargins(0,0,0,0)
            layout.setSpacing(0)
            frame.setLayout( layout )
            
            parlayout = QGridLayout()
            
            irow = 0
            ipar = 0
            have_switches = False
            have_params = False
            for iparam, param in enumerate(params):
                if isinstance(param, Param):
                    if param.minimum <= 0.0:
                        param_control = LinValControl(high_is_none=param.high_is_none, low_is_none=param.low_is_none)
                    else:
                        param_control = ValControl(high_is_none=param.high_is_none, low_is_none=param.low_is_none, low_is_zero=param.low_is_zero)
                    
<<<<<<< HEAD
                    param._set_control( param_control )
                    param_control.setup(param.name, param.minimum, param.maximum, param.default, iparam)
                    self.get_viewer().connect( param_control, SIGNAL("valchange(PyQt_PyObject,int)"), self.modified_snuffling_panel )

                    self._param_controls[param.ident] = param_control
                    for iw, w in enumerate(param_control.widgets()):
                        parlayout.addWidget(w, ipar, iw)

                    ipar +=1
=======
                    param_widget.setup(param.name, param.minimum, param.maximum, param.default, iparam)
                    self.get_viewer().connect( param_widget, SIGNAL("valchange(PyQt_PyObject,int)"), self.modified_snuffling_panel )
>>>>>>> 77190ee1

                    have_params = True

                elif isinstance(param, Choice):
                    param_widget = ChoiceControl(param.ident, param.default, param.choices, param.name)
                    self.get_viewer().connect( param_widget, SIGNAL('choosen(PyQt_PyObject,PyQt_PyObject)'), self.choose_on_snuffling_panel )
                    self._param_controls[param.ident] = param_widget
                    parlayout.addWidget(param_widget, ipar, 0, 1, 3)
                    ipar += 1
                    have_params = True

                elif isinstance(param, Switch):
                    have_switches = True

            if have_params: 
                parframe = QFrame(sarea)
                parframe.setSizePolicy(QSizePolicy(QSizePolicy.Expanding, QSizePolicy.Minimum))
                parframe.setLayout(parlayout)
                layout.addWidget(parframe, irow, 0)
                irow += 1

            if have_switches:
                swlayout = QGridLayout()
                isw = 0
                for iparam, param in enumerate(params):
                    if isinstance(param, Switch):
                        param_widget = SwitchControl(param.ident, param.default, param.name)
                        self.get_viewer().connect( param_widget, SIGNAL('sw_toggled(PyQt_PyObject,bool)'), self.switch_on_snuffling_panel )
                        self._param_controls[param.ident] = param_widget
                        swlayout.addWidget( param_widget, isw/10, isw%10 )
                        isw += 1
                
                swframe = QFrame(sarea)
                swframe.setSizePolicy(QSizePolicy(QSizePolicy.Expanding, QSizePolicy.Minimum))
                swframe.setLayout( swlayout )
                layout.addWidget( swframe, irow, 0 )
                irow += 1
            
            butframe = QFrame(sarea)
            butframe.setSizePolicy(QSizePolicy(QSizePolicy.Expanding, QSizePolicy.Minimum))
            butlayout = QHBoxLayout()
            butframe.setLayout( butlayout )

            live_update_checkbox = QCheckBox('Auto-Run')
            if self._live_update:
                live_update_checkbox.setCheckState(Qt.Checked)

            butlayout.addWidget( live_update_checkbox )
            self.get_viewer().connect( live_update_checkbox, SIGNAL("toggled(bool)"), self.live_update_toggled )
        
            clear_button = QPushButton('Clear')
            butlayout.addWidget( clear_button )
            self.get_viewer().connect( clear_button, SIGNAL("clicked()"), self.clear_button_triggered )
        
            call_button = QPushButton('Run')
            butlayout.addWidget( call_button )
            self.get_viewer().connect( call_button, SIGNAL("clicked()"), self.call_button_triggered )

            for name, method in self._triggers:
                but = QPushButton(name)
                def call_and_update(method):
                    def f():
                        method()
                        self.get_viewer().update()
                    return f

                self.get_viewer().connect( but, SIGNAL('clicked()'), call_and_update(method) )
                butlayout.addWidget( but )

            layout.addWidget(butframe, irow, 0)

            irow += 1
            spacer = QSpacerItem(0, 0, QSizePolicy.Expanding, QSizePolicy.Expanding)
            layout.addItem(spacer, irow, 0)

            return sarea 
            
        else:
            return None
    
    def make_menuitem(self, parent):
        '''Create the menu item for the snuffling.
        
        This method may be overloaded in subclass and return ``None``, if no menu 
        entry is wanted.
        '''
        
        item = QAction(self.get_name(), None)
        item.setCheckable(self._have_pre_process_hook or self._have_post_process_hook)

        self.get_viewer().connect( item, SIGNAL("triggered(bool)"), self.menuitem_triggered )
        return item
    
    def output_filename(self, caption='Save File', dir='', filter='', selected_filter=None):
        
        '''Query user for an output filename.
        
        This is currently just a wrapper to :py:func:`QFileDialog.getSaveFileName`.
        A :py:exc:`UserCancelled` exception is raised if the user cancels the dialog.
        '''
        
        if not dir and self._previous_output_filename:
            dir = self._previous_output_filename
            
        fn = QFileDialog.getSaveFileName(
            self.get_viewer(),
            caption,
            dir,
            filter,
            selected_filter)
            
        if not fn:
            raise UserCancelled()
        
        self._previous_output_filename = fn
        return str(fn)
    
    def input_filename(self, caption='Open File', dir='', filter='', selected_filter=None):
        
        '''Query user for an input filename.
        
        This is currently just a wrapper to :py:func:`QFileDialog.getOpenFileName`.
        A :py:exc:`UserCancelled` exception is raised if the user cancels the dialog.
        '''
        
        if not dir and self._previous_input_filename:
            dir = self._previous_input_filename
            
        fn = QFileDialog.getOpenFileName(
            self.get_viewer(),
            caption,
            dir,
            filter,
            selected_filter)
            
        if not fn:
            raise UserCancelled()
        
        self._previous_input_filename = fn
        return str(fn)
    
    def modified_snuffling_panel(self, value, iparam):
        '''Called when the user has played with an adjustable parameter.
        
        The default implementation sets the parameter, calls the snuffling's 
        :py:meth:`call` method and finally triggers an update on the viewer widget.
        '''
        
        param = self.get_parameters()[iparam]
        self._set_parameter_value(param.ident, value)
        if self._live_update:
            self.check_call()
            self.get_viewer().update()
        

    def switch_on_snuffling_panel(self, ident, state):
        '''Called when the user has toggled a switchable parameter.'''

        self._set_parameter_value(ident, state)
        if self._live_update:
            self.check_call()
            self.get_viewer().update()

    def choose_on_snuffling_panel(self, ident, state):
        '''Called when the user has made a choice about a choosable parameter.'''

        self._set_parameter_value(ident, state)
        if self._live_update:
            self.check_call()
            self.get_viewer().update()

    def menuitem_triggered(self, arg):
        '''Called when the user has triggered the snuffling's menu.
        
        The default implementation calls the snuffling's :py:meth:`call` method and triggers
        an update on the viewer widget.'''
        self.check_call()

        if self._have_pre_process_hook:
            self._pre_process_hook_enabled = arg

        if self._have_post_process_hook:
            self._post_process_hook_enabled = arg

        if self._have_pre_process_hook or self._have_post_process_hook:
            self.get_viewer().clean_update()
        else:
            self.get_viewer().update()
        
    def call_button_triggered(self):
        '''Called when the user has clicked the snuffling's call button.
        
        The default implementation calls the snuffling's :py:meth:`call` method and triggers
        an update on the viewer widget.'''
        self.check_call()
        self.get_viewer().update()
        
    def clear_button_triggered(self):
        '''Called when the user has clicked the snuffling's clear button.
        
        This calls the :py:meth:`cleanup` method and triggers an update on the viewer 
        widget.'''
        self.cleanup()
        self.get_viewer().update()
        
    def live_update_toggled(self, on):
        '''Called when the checkbox for live-updates has been toggled.'''
        
        self.set_live_update(on)
        
    def add_traces(self, traces):
        '''Add traces to the viewer.
        
        :param traces: list of objects of type :py:class:`pyrocko.trace.Trace`
            
        The traces are put into a :py:class:`pyrocko.pile.MemTracesFile` and added to the viewer's 
        internal pile for display. Note, that unlike with the traces from the 
        files given on the command line, these traces are kept in memory and so
        may quickly occupy a lot of ram if a lot of traces are added.
        
        This method should be preferred over modifying the viewer's internal 
        pile directly, because this way, the snuffling has a chance to
        automatically remove its private traces again (see :py:meth:`cleanup` method).
        '''
        
        ticket = self.get_viewer().add_traces(traces)
        self._tickets.append( ticket )
        return ticket

    def add_trace(self, tr):
        self.add_traces([tr])

    def add_markers(self, markers):
        '''Add some markers to the display.
        
        Takes a list of objects of type :py:class:`pyrocko.pile_viewer.Marker` and adds
        these to the viewer.
        '''
        
        self.get_viewer().add_markers(markers)
        self._markers.extend(markers)

    def add_marker(self, marker):
        self.add_markers([marker])

    def cleanup(self):
        '''Remove all traces and markers which have been added so far by the snuffling.'''
        
        try:
            viewer = self.get_viewer()
            viewer.release_data(self._tickets)
            viewer.remove_markers(self._markers)
            
        except NoViewerSet:
            pass
        
        self._tickets = []
        self._markers = []
   
    def check_call(self):
        try:
            self.call()
        except SnufflingCallFailed, e:
            logger.error('%s: %s' % (self._name, str(e)))

    def call(self):
        '''Main work routine of the snuffling.
        
        This method is called when the snuffling's menu item has been triggered
        or when the user has played with the panel controls. To be overloaded in
        subclass. The default implementation does nothing useful.
        '''
        
        pass

    def pre_process_hook(self, traces):
        return traces

    def post_process_hook(self, traces):
        return traces
    
    def pre_destroy(self):
        self.cleanup()
        if self._tempdir is not None:
            import shutil
            shutil.rmtree(self._tempdir)

class NoViewerSet(Exception):
    '''This exception is raised, when no viewer has been set on a Snuffling.'''
    pass

class NoTracesSelected(Exception):
    '''This exception is raised, when no traces have been selected in the viewer 
    and we cannot fallback to using the current view.'''
    pass

class UserCancelled(Exception):
    '''This exception is raised, when the user has cancelled a snuffling dialog.'''
    pass

class SnufflingCallFailed(Exception):
    '''This exception is raised, when :py:meth:`Snuffling.fail` is called from :py:meth:`Snuffling.call`.'''


class SnufflingModule:
    '''Utility class to load/reload snufflings from a file.
    
    The snufflings are created by a user module which has a special function
    :py:func:`__snufflings__` which return the snuffling instances to be exported. The
    snuffling module is attached to a handler class, which makes use of the
    snufflings (e.g. :py:class:`pyrocko.pile_viewer.PileOverwiew` from ``pile_viewer.py``). The handler class must
    implement the methods ``add_snuffling()`` and ``remove_snuffling()`` which are used
    as callbacks. The callbacks are utilized from the methods :py:meth:`load_if_needed`
    and :py:meth:`remove_snufflings` which may be called from the handler class, when
    needed.
    '''
    
    mtimes = {}
    
    def __init__(self, path, name, handler):
        self._path = path
        self._name = name
        self._mtime = None
        self._module = None
        self._snufflings = []
        self._handler = handler
        
    def load_if_needed(self):
        filename = os.path.join(self._path, self._name+'.py')
        mtime = os.stat(filename)[8]
        sys.path[0:0] = [ self._path ]
        if self._module == None:
            try:
                self._module = __import__(self._name)
                for snuffling in self._module.__snufflings__():
                    self.add_snuffling(snuffling)
                    
            except:
                logger.error(_str_traceback())
                raise BrokenSnufflingModule(self._name)
                            
        elif self._mtime != mtime:
            logger.warn('reloading snuffling module %s' % self._name)
            settings = self.remove_snufflings()
            try:
                reload(self._module)
                for snuffling in self._module.__snufflings__():
                    self.add_snuffling(snuffling, reloaded=True)
                
                if len(self._snufflings) == len(settings):
                    for sett, snuf in zip(settings, self._snufflings):
                        snuf.set_settings(sett)


            except:
                logger.error(_str_traceback())
                raise BrokenSnufflingModule(self._name)            
            
        self._mtime = mtime
        sys.path[0:1] = []
    
    def add_snuffling(self, snuffling, reloaded=False):
        snuffling._path = self._path 
        snuffling.setup()
        self._snufflings.append(snuffling)
        self._handler.add_snuffling(snuffling, reloaded=reloaded)
    
    def remove_snufflings(self):
        settings = []
        for snuffling in self._snufflings:
            settings.append(snuffling.get_settings())
            self._handler.remove_snuffling(snuffling)
            
        self._snufflings = []
        return settings
    
class BrokenSnufflingModule(Exception):
    pass


class MyScrollArea(QScrollArea):

    def sizeHint(self):
        s = QSize()
        s.setWidth(self.widget().sizeHint().width())
        s.setHeight(self.widget().sizeHint().height())
        return s

class SwitchControl(QCheckBox):
    def __init__(self, ident, default, *args):
        QCheckBox.__init__(self, *args)
        self.ident = ident
        self.setChecked(default)
        self.connect(self, SIGNAL('toggled(bool)'), self.sw_toggled)

    def sw_toggled(self, state):
        self.emit(SIGNAL('sw_toggled(PyQt_PyObject,bool)'), self.ident, state)

    def set_value(self, state):
        self.blockSignals(True)
        self.setChecked(state)
        self.blockSignals(False)

class ChoiceControl(QFrame):
    def __init__(self, ident, default, choices, name, *args):
        QFrame.__init__(self, *args)
        self.label = QLabel(name, self)
        self.label.setMinimumWidth(120)
        self.cbox = QComboBox(self)
        self.layout = QHBoxLayout(self)
        self.layout.addWidget(self.label)
        self.layout.addWidget(self.cbox)
        self.layout.setContentsMargins(0,0,0,0)
        self.layout.setSpacing(0)
        self.ident = ident
        self.choices = choices
        for ichoice, choice in enumerate(choices):
            self.cbox.addItem(QString(choice))
        
        self.set_value(default)
        self.connect(self.cbox, SIGNAL('activated(int)'), self.choosen)
        
    def choosen(self, i):
        self.emit(SIGNAL('choosen(PyQt_PyObject,PyQt_PyObject)'), self.ident, self.choices[i])

    def set_value(self, v):
        self.cbox.blockSignals(True)
        for i, choice in enumerate(self.choices):
            if choice == v:
                self.cbox.setCurrentIndex(i)
        self.cbox.blockSignals(False)
<|MERGE_RESOLUTION|>--- conflicted
+++ resolved
@@ -501,8 +501,6 @@
                     else:
                         param_control = ValControl(high_is_none=param.high_is_none, low_is_none=param.low_is_none, low_is_zero=param.low_is_zero)
                     
-<<<<<<< HEAD
-                    param._set_control( param_control )
                     param_control.setup(param.name, param.minimum, param.maximum, param.default, iparam)
                     self.get_viewer().connect( param_control, SIGNAL("valchange(PyQt_PyObject,int)"), self.modified_snuffling_panel )
 
@@ -511,11 +509,6 @@
                         parlayout.addWidget(w, ipar, iw)
 
                     ipar +=1
-=======
-                    param_widget.setup(param.name, param.minimum, param.maximum, param.default, iparam)
-                    self.get_viewer().connect( param_widget, SIGNAL("valchange(PyQt_PyObject,int)"), self.modified_snuffling_panel )
->>>>>>> 77190ee1
-
                     have_params = True
 
                 elif isinstance(param, Choice):
