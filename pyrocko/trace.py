--- conflicted
+++ resolved
@@ -1806,12 +1806,7 @@
     '''
 
     if use_fft:
-<<<<<<< HEAD
-        assert a.size == b.size, 'arrays must have same length when using frequency domain cross correlation.'
-        return signal.fftconvolve(a, b[::-1])
-=======
         return signal.fftconvolve(a, b[::-1], mode=mode)
->>>>>>> 2a67ba16
 
     else:
         buggy = numpy_has_correlate_flip_bug()
